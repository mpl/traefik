global:
  checkNewVersion: true
  sendAnonymousUsage: true
serversTransport:
  insecureSkipVerify: true
  rootCAs:
  - foobar
  - foobar
  maxIdleConnsPerHost: 42
  forwardingTimeouts:
    dialTimeout: 42
    responseHeaderTimeout: 42
    idleConnTimeout: 42
entryPoints:
  EntryPoint0:
    address: foobar
    transport:
      lifeCycle:
        requestAcceptGraceTimeout: 42
        graceTimeOut: 42
      respondingTimeouts:
        readTimeout: 42
        writeTimeout: 42
        idleTimeout: 42
    proxyProtocol:
      insecure: true
      trustedIPs:
      - foobar
      - foobar
    forwardedHeaders:
      insecure: true
      trustedIPs:
      - foobar
      - foobar
    enableHTTP3: true
    udp:
      timeout: 42
    http:
      redirections:
        entryPoint:
          to: foobar
          scheme: foobar
          permanent: true
          priority: 42
      middlewares:
      - foobar
      - foobar
      tls:
        options: foobar
        certResolver: foobar
        domains:
        - main: foobar
          sans:
          - foobar
          - foobar
        - main: foobar
          sans:
          - foobar
          - foobar
providers:
  providersThrottleDuration: 42
  docker:
    constraints: foobar
    watch: true
    endpoint: foobar
    defaultRule: foobar
    tls:
      ca: foobar
      caOptional: true
      cert: foobar
      key: foobar
      insecureSkipVerify: true
    exposedByDefault: true
    useBindPortIP: true
    swarmMode: true
    network: foobar
    swarmModeRefreshSeconds: 42
    httpClientTimeout: 42
  file:
    directory: foobar
    watch: true
    filename: foobar
    debugLogGeneratedTemplate: true
  marathon:
    constraints: foobar
    trace: true
    watch: true
    endpoint: foobar
    defaultRule: foobar
    exposedByDefault: true
    dcosToken: foobar
    tls:
      ca: foobar
      caOptional: true
      cert: foobar
      key: foobar
      insecureSkipVerify: true
    dialerTimeout: 42
    responseHeaderTimeout: 42
    tlsHandshakeTimeout: 42
    keepAlive: 42
    forceTaskHostname: true
    basic:
      httpBasicAuthUser: foobar
      httpBasicPassword: foobar
    respectReadinessChecks: true
  kubernetesIngress:
    endpoint: foobar
    token: foobar
    certAuthFilePath: foobar
    namespaces:
    - foobar
    - foobar
    labelSelector: foobar
    ingressClass: foobar
    throttleDuration: 42s
    ingressEndpoint:
      ip: foobar
      hostname: foobar
      publishedService: foobar
  kubernetesCRD:
    endpoint: foobar
    token: foobar
    certAuthFilePath: foobar
    namespaces:
    - foobar
    - foobar
    allowCrossNamespace: true
    labelSelector: foobar
    ingressClass: foobar
    throttleDuration: 42s
  kubernetesGateway:
    endpoint: foobar
    token: foobar
    certAuthFilePath: foobar
    namespaces:
    - foobar
    - foobar
    labelSelector: foobar
    throttleDuration: 42s
  rest:
    insecure: true
  rancher:
    constraints: foobar
    watch: true
    defaultRule: foobar
    exposedByDefault: true
    enableServiceHealthFilter: true
    refreshSeconds: 42
    intervalPoll: true
    prefix: foobar
  consulCatalog:
    constraints: foobar
    prefix: foobar
    refreshInterval: 42s
    requireConsistent: true
    stale: true
    cache: true
    exposedByDefault: true
    defaultRule: foobar
    endpoint:
      address: foobar
      scheme: foobar
      datacenter: foobar
      token: foobar
      endpointWaitTime: 42s
      tls:
        ca: foobar
        caOptional: true
        cert: foobar
        key: foobar
        insecureSkipVerify: true
      httpAuth:
        username: foobar
        password: foobar
  ecs:
    constraints: foobar
    exposedByDefault: true
    refreshSeconds: 42
    defaultRule: foobar
    clusters:
    - foobar
    - foobar
    autoDiscoverClusters: true
    region: foobar
    accessKeyID: foobar
    secretAccessKey: foobar
  consul:
    rootKey: foobar
    endpoints:
    - foobar
    - foobar
    username: foobar
    password: foobar
    tls:
      ca: foobar
      caOptional: true
      cert: foobar
      key: foobar
      insecureSkipVerify: true
  etcd:
    rootKey: foobar
    endpoints:
    - foobar
    - foobar
    username: foobar
    password: foobar
    tls:
      ca: foobar
      caOptional: true
      cert: foobar
      key: foobar
      insecureSkipVerify: true
  zooKeeper:
    rootKey: foobar
    endpoints:
    - foobar
    - foobar
    username: foobar
    password: foobar
    tls:
      ca: foobar
      caOptional: true
      cert: foobar
      key: foobar
      insecureSkipVerify: true
  redis:
    rootKey: foobar
    endpoints:
    - foobar
    - foobar
    username: foobar
    password: foobar
    tls:
      ca: foobar
      caOptional: true
      cert: foobar
      key: foobar
      insecureSkipVerify: true
  http:
    endpoint: foobar
    pollInterval: 42
    pollTimeout: 42
    tls:
      ca: foobar
      caOptional: true
      cert: foobar
      key: foobar
      insecureSkipVerify: true
api:
  insecure: true
  dashboard: true
  debug: true
metrics:
  prometheus:
    buckets:
    - 42
    - 42
    addEntryPointsLabels: true
    addServicesLabels: true
    entryPoint: foobar
    manualRouting: true
  datadog:
    address: foobar
    pushInterval: 42
    addEntryPointsLabels: true
    addServicesLabels: true
  statsD:
    address: foobar
    pushInterval: 42
    addEntryPointsLabels: true
    addServicesLabels: true
    prefix: foobar
  influxDB:
    address: foobar
    protocol: foobar
    pushInterval: 42
    database: foobar
    retentionPolicy: foobar
    username: foobar
    password: foobar
    addEntryPointsLabels: true
    addServicesLabels: true
ping:
  entryPoint: foobar
  manualRouting: true
  terminatingStatusCode: 42
log:
  level: foobar
  filePath: foobar
  format: foobar
accessLog:
  filePath: foobar
  format: foobar
  filters:
    statusCodes:
    - foobar
    - foobar
    retryAttempts: true
    minDuration: 42
  fields:
    defaultMode: foobar
    names:
      name0: foobar
      name1: foobar
    headers:
      defaultMode: foobar
      names:
        name0: foobar
        name1: foobar
  bufferingSize: 42
tracing:
  serviceName: foobar
  spanNameLimit: 42
  jaeger:
    samplingServerURL: foobar
    samplingType: foobar
    samplingParam: 42
    localAgentHostPort: foobar
    gen128Bit: true
    propagation: foobar
    traceContextHeaderName: foobar
    disableAttemptReconnecting: true
    collector:
      endpoint: foobar
      user: foobar
      password: foobar
  zipkin:
    httpEndpoint: foobar
    sameSpan: true
    id128Bit: true
    sampleRate: 42
  datadog:
    localAgentHostPort: foobar
    globalTag: foobar
    debug: true
    prioritySampling: true
    traceIDHeaderName: foobar
    parentIDHeaderName: foobar
    samplingPriorityHeaderName: foobar
    bagagePrefixHeaderName: foobar
  instana:
    localAgentHost: foobar
    localAgentPort: 42
    logLevel: foobar
  haystack:
    localAgentHost: foobar
    localAgentPort: 42
    globalTag: foobar
    traceIDHeaderName: foobar
    parentIDHeaderName: foobar
    spanIDHeaderName: foobar
    baggagePrefixHeaderName: foobar
  elastic:
    serverURL: foobar
    secretToken: foobar
    serviceEnvironment: foobar
hostResolver:
  cnameFlattening: true
  resolvConfig: foobar
  resolvDepth: 42
certificatesResolvers:
  CertificateResolver0:
    acme:
      email: foobar
      caServer: foobar
      preferredChain: foobar
      storage: foobar
      keyType: foobar
      eab:
        kid: foobar
        hmacEncoded: foobar
      dnsChallenge:
        provider: foobar
        delayBeforeCheck: 42
        resolvers:
        - foobar
        - foobar
        disablePropagationCheck: true
      httpChallenge:
        entryPoint: foobar
      tlsChallenge: {}
  CertificateResolver1:
    acme:
      email: foobar
      caServer: foobar
      preferredChain: foobar
      storage: foobar
      keyType: foobar
      eab:
        kid: foobar
        hmacEncoded: foobar
      dnsChallenge:
        provider: foobar
        delayBeforeCheck: 42
        resolvers:
        - foobar
        - foobar
        disablePropagationCheck: true
      httpChallenge:
        entryPoint: foobar
      tlsChallenge: {}
pilot:
  token: foobar
experimental:
  kubernetesGateway: true
  plugins:
    Descriptor0:
      moduleName: foobar
      version: foobar
    Descriptor1:
      moduleName: foobar
      version: foobar
  devPlugin:
    goPath: foobar
    moduleName: foobar
<<<<<<< HEAD
  http3: true
  kubernetesGateway: true
=======
>>>>>>> f482e5e8
<|MERGE_RESOLUTION|>--- conflicted
+++ resolved
@@ -414,8 +414,5 @@
   devPlugin:
     goPath: foobar
     moduleName: foobar
-<<<<<<< HEAD
   http3: true
   kubernetesGateway: true
-=======
->>>>>>> f482e5e8
