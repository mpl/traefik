--- conflicted
+++ resolved
@@ -44,7 +44,6 @@
 	}
 }
 
-<<<<<<< HEAD
 // It can be safely used with a nil modifier.
 type responseModifier struct {
 	req      *http.Request
@@ -95,56 +94,6 @@
 		}
 		internalHandler.ServeHTTP(&irw, r)
 	}), nil
-=======
-// internalWithModifier wraps an internal handler together with a response modifier.
-// Its goal is to apply the modifier on the response that would be served by the internal handler,
-// but before the response is actually written to the original response writer.
-// It is safe to call ServeHTTP on an internalWithModifier with a nil modifier.
-type internalWithModifier struct {
-	internal http.Handler
-	modifier func(*http.Response) error
-}
-
-func (imh internalWithModifier) ServeHTTP(rw http.ResponseWriter, req *http.Request) {
-	if imh.modifier == nil {
-		imh.internal.ServeHTTP(rw, req)
-		return
-	}
-
-	rec := httptest.NewRecorder()
-	imh.internal.ServeHTTP(rec, req)
-
-	resp := rec.Result()
-	resp.Request = req
-
-	if err := imh.modifier(resp); err != nil {
-		log.FromContext(req.Context()).Error(err)
-		http.Error(rw, "error while applying response modifier", http.StatusInternalServerError)
-		return
-	}
-
-	if err := resp.Write(rw); err != nil {
-		log.FromContext(req.Context()).Error(err)
-		return
-	}
-}
-
-// BuildHTTP builds an HTTP handler.
-func (m *InternalHandlers) BuildHTTP(rootCtx context.Context, serviceName string, responseModifier func(*http.Response) error) (http.Handler, error) {
-	if !strings.HasSuffix(serviceName, "@internal") {
-		return m.serviceManager.BuildHTTP(rootCtx, serviceName, responseModifier)
-	}
-
-	internalHandler, err := m.get(serviceName)
-	if err != nil {
-		return nil, err
-	}
-
-	return internalWithModifier{
-		internal: internalHandler,
-		modifier: responseModifier,
-	}, nil
->>>>>>> 482774e8
 }
 
 func (m *InternalHandlers) get(serviceName string) (http.Handler, error) {
