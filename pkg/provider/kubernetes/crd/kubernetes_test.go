--- conflicted
+++ resolved
@@ -8,11 +8,8 @@
 	"time"
 
 	"github.com/stretchr/testify/assert"
-<<<<<<< HEAD
+	"github.com/stretchr/testify/require"
 	"github.com/traefik/paerser/types"
-=======
-	"github.com/stretchr/testify/require"
->>>>>>> 42d8e6d6
 	"github.com/traefik/traefik/v2/pkg/config/dynamic"
 	"github.com/traefik/traefik/v2/pkg/provider"
 	crdfake "github.com/traefik/traefik/v2/pkg/provider/kubernetes/crd/generated/clientset/versioned/fake"
@@ -1095,6 +1092,7 @@
 					},
 				},
 				HTTP: &dynamic.HTTPConfiguration{
+					ServersTransports: map[string]*dynamic.ServersTransport{},
 					Routers: map[string]*dynamic.Router{
 						"default-test-route-6b204d94623b3df4370c": {
 							EntryPoints: []string{"foo"},
@@ -3901,9 +3899,10 @@
 					Services: map[string]*dynamic.TCPService{},
 				},
 				HTTP: &dynamic.HTTPConfiguration{
-					Routers:     map[string]*dynamic.Router{},
-					Middlewares: map[string]*dynamic.Middleware{},
-					Services:    map[string]*dynamic.Service{},
+					ServersTransports: map[string]*dynamic.ServersTransport{},
+					Routers:           map[string]*dynamic.Router{},
+					Middlewares:       map[string]*dynamic.Middleware{},
+					Services:          map[string]*dynamic.Service{},
 				},
 				TLS: &dynamic.TLSConfiguration{},
 			},
@@ -3921,6 +3920,7 @@
 					Services: map[string]*dynamic.TCPService{},
 				},
 				HTTP: &dynamic.HTTPConfiguration{
+					ServersTransports: map[string]*dynamic.ServersTransport{},
 					Routers: map[string]*dynamic.Router{
 						"default-test-crossnamespace-route-9313b71dbe6a649d5049": {
 							EntryPoints: []string{"foo"},
@@ -3971,6 +3971,7 @@
 					Services: map[string]*dynamic.TCPService{},
 				},
 				HTTP: &dynamic.HTTPConfiguration{
+					ServersTransports: map[string]*dynamic.ServersTransport{},
 					Routers: map[string]*dynamic.Router{
 						"default-test-crossnamespace-route-6b204d94623b3df4370c": {
 							EntryPoints: []string{"foo"},
@@ -4063,6 +4064,7 @@
 					Services: map[string]*dynamic.TCPService{},
 				},
 				HTTP: &dynamic.HTTPConfiguration{
+					ServersTransports: map[string]*dynamic.ServersTransport{},
 					Routers: map[string]*dynamic.Router{
 						"default-cross-ns-route-6b204d94623b3df4370c": {
 							EntryPoints: []string{"foo"},
@@ -4185,8 +4187,9 @@
 					Services: map[string]*dynamic.TCPService{},
 				},
 				HTTP: &dynamic.HTTPConfiguration{
-					Routers:     map[string]*dynamic.Router{},
-					Middlewares: map[string]*dynamic.Middleware{},
+					ServersTransports: map[string]*dynamic.ServersTransport{},
+					Routers:           map[string]*dynamic.Router{},
+					Middlewares:       map[string]*dynamic.Middleware{},
 					Services: map[string]*dynamic.Service{
 						"cross-ns-tr-svc-wrr2": {
 							Weighted: &dynamic.WeightedRoundRobin{
@@ -4250,9 +4253,10 @@
 					Services: map[string]*dynamic.UDPService{},
 				},
 				HTTP: &dynamic.HTTPConfiguration{
-					Routers:     map[string]*dynamic.Router{},
-					Middlewares: map[string]*dynamic.Middleware{},
-					Services:    map[string]*dynamic.Service{},
+					ServersTransports: map[string]*dynamic.ServersTransport{},
+					Routers:           map[string]*dynamic.Router{},
+					Middlewares:       map[string]*dynamic.Middleware{},
+					Services:          map[string]*dynamic.Service{},
 				},
 				TCP: &dynamic.TCPConfiguration{
 					Routers: map[string]*dynamic.TCPRouter{
@@ -4302,9 +4306,10 @@
 					Services: map[string]*dynamic.TCPService{},
 				},
 				HTTP: &dynamic.HTTPConfiguration{
-					Routers:     map[string]*dynamic.Router{},
-					Middlewares: map[string]*dynamic.Middleware{},
-					Services:    map[string]*dynamic.Service{},
+					ServersTransports: map[string]*dynamic.ServersTransport{},
+					Routers:           map[string]*dynamic.Router{},
+					Middlewares:       map[string]*dynamic.Middleware{},
+					Services:          map[string]*dynamic.Service{},
 				},
 				TLS: &dynamic.TLSConfiguration{},
 			},
@@ -4339,9 +4344,10 @@
 					},
 				},
 				HTTP: &dynamic.HTTPConfiguration{
-					Routers:     map[string]*dynamic.Router{},
-					Middlewares: map[string]*dynamic.Middleware{},
-					Services:    map[string]*dynamic.Service{},
+					ServersTransports: map[string]*dynamic.ServersTransport{},
+					Routers:           map[string]*dynamic.Router{},
+					Middlewares:       map[string]*dynamic.Middleware{},
+					Services:          map[string]*dynamic.Service{},
 				},
 				TCP: &dynamic.TCPConfiguration{
 					Routers:  map[string]*dynamic.TCPRouter{},
@@ -4369,9 +4375,10 @@
 					Services: map[string]*dynamic.TCPService{},
 				},
 				HTTP: &dynamic.HTTPConfiguration{
-					Routers:     map[string]*dynamic.Router{},
-					Middlewares: map[string]*dynamic.Middleware{},
-					Services:    map[string]*dynamic.Service{},
+					ServersTransports: map[string]*dynamic.ServersTransport{},
+					Routers:           map[string]*dynamic.Router{},
+					Middlewares:       map[string]*dynamic.Middleware{},
+					Services:          map[string]*dynamic.Service{},
 				},
 				TLS: &dynamic.TLSConfiguration{},
 			},
